--- conflicted
+++ resolved
@@ -44,13 +44,8 @@
 #CXXFLAGS = -g -O0 -pthread $(STDLIBFLAGS)
 LINKER = clang++ -Wall -pedantic -std=c++11 -I./include -I./src
 
-<<<<<<< HEAD
 all: $(SEARCH) $(FEATURES) $(LEARN) $(LM) $(SLDATEST) $(CLUSTERTEST) $(THREADPOOLTEST)
-	for dir in $(LIBDIRS) ; do make -C $$dir ; done
-=======
-all: $(SEARCH) $(FEATURES) $(LEARN) $(LM) $(SLDATEST) $(CLUSTERTEST)
 	@for dir in $(LIBDIRS) ; do make -C $$dir ; done
->>>>>>> e52b7033
 
 create_dirs:
 	@mkdir -p obj/io obj/model obj/classify obj/util obj/cluster \
