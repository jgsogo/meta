--- conflicted
+++ resolved
@@ -11,7 +11,7 @@
 namespace meta {
 namespace testing {
 
-<<<<<<< HEAD
+#if 0
     template <class Tokenizer>
     void check_tokenizer_expected(Tokenizer & tok, corpus::document doc,
                                   uint64_t num_unique, uint64_t length)
@@ -81,8 +81,8 @@
         content_tokenize();
         file_tokenize();
     }
+#endif
 
-=======
 void tokenizer_tests() {
     // "one" is a stopword
     std::string content = "one one two two two three four one five";
@@ -94,7 +94,6 @@
         ASSERT(doc.length() == 6);
     });
 }
->>>>>>> 1088d376
 }
 }
 
