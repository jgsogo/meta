project(meta-filters)

add_library(meta-filters alpha_filter.cpp
                         empty_sentence_filter.cpp
                         english_normalizer.cpp
                         filter_factory.cpp
                         icu_filter.cpp
                         length_filter.cpp
                         list_filter.cpp
                         lowercase_filter
                         porter2_stemmer.cpp
<<<<<<< HEAD
                         blank_filter.cpp
=======
                         ptb_normalizer.cpp
>>>>>>> bb46dd3b
                         sentence_boundary.cpp)
target_link_libraries(meta-filters meta-utf porter2-stemmer)<|MERGE_RESOLUTION|>--- conflicted
+++ resolved
@@ -9,10 +9,6 @@
                          list_filter.cpp
                          lowercase_filter
                          porter2_stemmer.cpp
-<<<<<<< HEAD
-                         blank_filter.cpp
-=======
                          ptb_normalizer.cpp
->>>>>>> bb46dd3b
                          sentence_boundary.cpp)
 target_link_libraries(meta-filters meta-utf porter2-stemmer)