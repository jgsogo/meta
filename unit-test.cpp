--- conflicted
+++ resolved
@@ -7,10 +7,6 @@
 #include <string>
 #include "unit_test.h"
 #include "tokenizer_test.h"
-<<<<<<< HEAD
-#include "classifier_test.h"
-#include "index_test.h"
-=======
 #include "inverted_index_test.h"
 #include "stemmer_test.h"
 #include "forward_index_test.h"
@@ -19,20 +15,25 @@
 #include "libsvm_parser_test.h"
 #include "classifier_test.h"
 #include "parallel_test.h"
->>>>>>> 1088d376
+#include "util/printing.h"
 
 using namespace meta;
 
 int main(int argc, char* argv[])
 {
-<<<<<<< HEAD
     if(argc == 1)
     {
         std::cerr << "Usage: " << argv[0] << " [opt1 [opt2 [...]]]" << std::endl;
         std::cerr << "where opt is one of: " << std::endl;
         std::cerr << " \"all\": runs all unit tests" << std::endl;
         std::cerr << " \"tokenizers\": runs tokenization tests" << std::endl;
-        std::cerr << " \"indexes\": runs indexing tests" << std::endl;
+        std::cerr << " \"stemmers\": runs stemmer tests" << std::endl;
+        std::cerr << " \"parallel\": runs parallel functionality tests" << std::endl;
+        std::cerr << " \"inverted-index\": runs inverted index tests" << std::endl;
+        std::cerr << " \"forward-index\": runs forward index tests" << std::endl;
+        std::cerr << " \"string-list\": runs string list tests" << std::endl;
+        std::cerr << " \"vocabulary-map\": runs vocabulary map tests" << std::endl;
+        std::cerr << " \"libsvm-parser\": runs libsvm parser tests" << std::endl;
         std::cerr << " \"classifiers\": runs classifier tests" << std::endl;
         return 1;
     }
@@ -42,28 +43,47 @@
 
     if(all || args.find("tokenizers") != args.end())
     {
-        std::cout << common::make_bold("Testing tokenizers") << std::endl;
+        std::cout << printing::make_bold("Testing tokenizers") << std::endl;
         testing::tokenizer_tests();
     }
-    if(all || args.find("indexes") != args.end())
+    if(all || args.find("stemmers") != args.end())
     {
-        std::cout << common::make_bold("Testing indexes") << std::endl;
-        testing::index_tests();
+        std::cout << printing::make_bold("Testing stemmers") << std::endl;
+        testing::stemmer_tests();
+    }
+    if(all || args.find("parallel") != args.end())
+    {
+        std::cout << printing::make_bold("Testing parallel") << std::endl;
+        testing::parallel_tests();
+    }
+    if(all || args.find("inverted-index") != args.end())
+    {
+        std::cout << printing::make_bold("Testing inverted_index") << std::endl;
+        testing::inverted_index_tests();
+    }
+    if(all || args.find("forward-index") != args.end())
+    {
+        std::cout << printing::make_bold("Testing forward_index") << std::endl;
+        testing::forward_index_tests();
+    }
+    if(all || args.find("string-list") != args.end())
+    {
+        std::cout << printing::make_bold("Testing string_list") << std::endl;
+        testing::string_list_tests();
+    }
+    if(all || args.find("vocabulary-map") != args.end())
+    {
+        std::cout << printing::make_bold("Testing vocabulary_map") << std::endl;
+        testing::vocabulary_map_tests();
+    }
+    if(all || args.find("libsvm-parser") != args.end())
+    {
+        std::cout << printing::make_bold("Testing libsvm_parser") << std::endl;
+        testing::libsvm_parser_tests();
     }
     if(all || args.find("classifiers") != args.end())
     {
-        std::cout << common::make_bold("Testing classifiers") << std::endl;
+        std::cout << printing::make_bold("Testing classifiers") << std::endl;
         testing::classifier_tests();
     }
-=======
-    testing::tokenizer_tests();
-    testing::stemmer_tests();
-    testing::parallel_tests();
-    testing::inverted_index_tests();
-    testing::forward_index_tests();
-    testing::string_list_tests();
-    testing::vocabulary_map_tests();
-    testing::libsvm_parser_tests();
-    testing::classifier_tests();
->>>>>>> 1088d376
 }